--- conflicted
+++ resolved
@@ -858,40 +858,15 @@
                       data.answer.includes('\n')) {
 
                     lastUpdateTime = currentTime;
-<<<<<<< HEAD
                     
-                    // Markdown記法をSlack記法に変換して更新
-                    const cleanAnswer = convertMarkdownToSlack(fullAnswer);
+                    // Markdown記法を除去して更新
+                    const cleanAnswer = removeMarkdownMarkup(fullAnswer);
                     
                     await client.chat.update({
                       channel: channelId,
                       ts: initialMessageTs,
                       text: cleanAnswer || "回答を生成中..."
                     });
-=======
-
-                    // リアルタイム表示は制限された長さで
-                    let displayText;
-                    if (fullAnswer.length > maxDisplayLength) {
-                      displayText = convertMarkdownToSlack(fullAnswer.substring(0, maxDisplayLength)) + '\n\n（回答を生成中...）';
-                    } else {
-                      displayText = convertMarkdownToSlack(fullAnswer) || "回答を生成中...";
-                    }
-
-                    try {
-                      // ここで displayText の長さを制限
-                      displayText = displayText.substring(0, maxDisplayLength);
-
-                      await client.chat.update({
-                        channel: channelId,
-                        ts: initialMessageTs,
-                        text: displayText
-                      });
-                    } catch (updateError) {
-                      // リアルタイム更新でエラーが発生しても処理を継続
-                      console.log(`リアルタイム更新エラー: ${updateError.message}`);
-                    }
->>>>>>> d7bb5bcb
                   }
                 }
               } else if (data.event === 'message_end') {
@@ -901,15 +876,12 @@
               // レスポンスが空の場合の処理
               if (!data.event && data.answer && !fullAnswer) {
                 fullAnswer = data.answer;
-<<<<<<< HEAD
-                const cleanAnswer = convertMarkdownToSlack(fullAnswer);
+                const cleanAnswer = removeMarkdownMarkup(fullAnswer);
                 await client.chat.update({
                   channel: channelId,
                   ts: initialMessageTs,
                   text: cleanAnswer
                 });
-=======
->>>>>>> d7bb5bcb
               }
 
             } catch (parseError) {
@@ -919,71 +891,16 @@
           }
         }
       }
-<<<<<<< HEAD
       
-      // Markdown記法をSlack記法に変換して更新
-      const cleanAnswer = convertMarkdownToSlack(fullAnswer);
-      const finalText = cleanAnswer.trim() || "（エラーにより回答できません）";
+      // 最終的な回答で更新（Markdown記法を除去）
+      const cleanFinalAnswer = removeMarkdownMarkup(fullAnswer);
+      const finalText = cleanFinalAnswer.trim() || "（エラーにより回答できません）";
       await client.chat.update({
         channel: channelId,
         ts: initialMessageTs,
         text: finalText
       });
       
-=======
-
-      console.log(`📏 最終回答の長さ: ${fullAnswer.length}文字`);
-
-      // 最終的な回答を長さに応じて送信
-      if (fullAnswer.trim()) {
-        await sendLongMessage(client, channelId, initialMessageTs, fullAnswer);
-      } else {
-        await client.chat.update({
-          channel: channelId,
-          ts: initialMessageTs,
-          text: "（エラーにより回答できません）"
-        });
-      }
-
-      // 回答生成完了後に、ボタン付きのメッセージを別途投稿（エラーハンドリング付き）
-      try {
-        // ボタンのvalueも長さ制限を考慮
-        const buttonValue = `${consultationCategory}|${userText.length > 1000 ? userText.substring(0, 1000) + '...' : userText}`;
-
-        await client.chat.postMessage({
-          channel: channelId,
-          thread_ts: initialMessageTs, // 同じスレッド内に投稿
-          blocks: [
-            {
-              type: "actions",
-              elements: [
-                {
-                  type: "button",
-                  text: {
-                    type: "plain_text",
-                    text: "🔄 同じ内容で再質問"
-                  },
-                  action_id: "resubmit_consultation",
-                  value: buttonValue
-                },
-                {
-                  type: "button",
-                  text: {
-                    type: "plain_text",
-                    text: "✏️ 内容を編集して質問"
-                  },
-                  action_id: "edit_consultation"
-                }
-              ]
-            }
-          ]
-        });
-      } catch (buttonError) {
-        console.error("Error posting action buttons:", buttonError);
-        // ボタンの投稿に失敗しても、メイン処理は成功として扱う
-      }
-
->>>>>>> d7bb5bcb
       // 完了ログ（詳細版）
       console.log(`✅ 会話完了 - ユーザー: ${userId}`);
       console.log(`📊 回答長: ${fullAnswer.length}文字`);
@@ -1019,11 +936,7 @@
   }
 }
 
-<<<<<<< HEAD
-=======
-
->>>>>>> d7bb5bcb
-// より包括的なMarkdown→Slack変換関数
+// Markdownの記法を除去する関数
 function removeMarkdownMarkup(text) {
   if (!text) return text;
   
